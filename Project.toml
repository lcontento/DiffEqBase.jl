--- conflicted
+++ resolved
@@ -47,11 +47,7 @@
 RecursiveArrayTools = "2"
 Reexport = "0.2, 1.0"
 Requires = "0.5, 1.0"
-<<<<<<< HEAD
 SciMLBase = "1.56"
-=======
-SciMLBase = "1.54.1"
->>>>>>> 69139497
 Setfield = "0.7, 0.8, 1"
 Static = "0.7"
 StaticArrays = "0.11, 0.12, 1.0"
