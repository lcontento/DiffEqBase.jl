--- conflicted
+++ resolved
@@ -42,12 +42,9 @@
 Parameters = ">= 0.10.0"
 RecipesBase = ">= 0.1.0"
 RecursiveArrayTools = ">= 0.12.3"
-<<<<<<< HEAD
 Roots = "0.8"
-=======
 Requires = "0.5"
 RecursiveFactorization = "0.1"
->>>>>>> b9cd6772
 StaticArrays = ">= 0.8.3"
 TableTraits = "^0.3, ^0.4, ^1"
 TreeViews = "0.3"
